/*
* Default Initialization Function
* (C) 1999-2009 Jack Lloyd
*
* Distributed under the terms of the Botan license
*/

#include <botan/init.h>
#include <botan/libstate.h>
#include <botan/global_state.h>

namespace Botan {

/*
* Library Initialization
*/
void LibraryInitializer::initialize(const std::string&)
   {
<<<<<<< HEAD
   bool thread_safe = false;

   const std::vector<std::string> arg_list = split_on(arg_string, ' ');
   for(size_t i = 0; i != arg_list.size(); ++i)
      {
      if(arg_list[i].size() == 0)
         continue;

      std::string name, value;

      if(arg_list[i].find('=') == std::string::npos)
         {
         name = arg_list[i];
         value = "true";
         }
      else
         {
         std::vector<std::string> name_and_value = split_on(arg_list[i], '=');
         name = name_and_value[0];
         value = name_and_value[1];
         }

      bool is_on =
         (value == "1" || value == "true" || value == "yes" || value == "on");

      if(name == "thread_safe")
         thread_safe = is_on;
      }
=======
>>>>>>> 5913bf42

   try
      {
      /*
      This two stage initialization process is because Library_State's
      constructor will implicitly refer to global state through the
      allocators and so for, so global_state() has to be a valid
      reference before initialize() can be called. Yeah, gross.
      */
      Global_State_Management::set_global_state(new Library_State);

      global_state().initialize();
      }
   catch(...)
      {
      deinitialize();
      throw;
      }
   }

/*
* Library Shutdown
*/
void LibraryInitializer::deinitialize()
   {
   Global_State_Management::set_global_state(0);
   }

}<|MERGE_RESOLUTION|>--- conflicted
+++ resolved
@@ -16,37 +16,6 @@
 */
 void LibraryInitializer::initialize(const std::string&)
    {
-<<<<<<< HEAD
-   bool thread_safe = false;
-
-   const std::vector<std::string> arg_list = split_on(arg_string, ' ');
-   for(size_t i = 0; i != arg_list.size(); ++i)
-      {
-      if(arg_list[i].size() == 0)
-         continue;
-
-      std::string name, value;
-
-      if(arg_list[i].find('=') == std::string::npos)
-         {
-         name = arg_list[i];
-         value = "true";
-         }
-      else
-         {
-         std::vector<std::string> name_and_value = split_on(arg_list[i], '=');
-         name = name_and_value[0];
-         value = name_and_value[1];
-         }
-
-      bool is_on =
-         (value == "1" || value == "true" || value == "yes" || value == "on");
-
-      if(name == "thread_safe")
-         thread_safe = is_on;
-      }
-=======
->>>>>>> 5913bf42
 
    try
       {
