/*
* DSA
* (C) 1999-2010 Jack Lloyd
*
* Distributed under the terms of the Botan license
*/

#include <botan/dsa.h>
#include <botan/numthry.h>
#include <botan/keypair.h>
#include <future>

#include <stdio.h>

namespace Botan {

/*
* DSA_PublicKey Constructor
*/
DSA_PublicKey::DSA_PublicKey(const DL_Group& grp, const BigInt& y1)
   {
   group = grp;
   y = y1;
   }

/*
* Create a DSA private key
*/
DSA_PrivateKey::DSA_PrivateKey(RandomNumberGenerator& rng,
                               const DL_Group& grp,
                               const BigInt& x_arg)
   {
   group = grp;
   x = x_arg;

   if(x == 0)
      x = BigInt::random_integer(rng, 2, group_q() - 1);

   y = power_mod(group_g(), x, group_p());

   if(x_arg == 0)
      gen_check(rng);
   else
      load_check(rng);
   }

DSA_PrivateKey::DSA_PrivateKey(const AlgorithmIdentifier& alg_id,
                               const MemoryRegion<byte>& key_bits,
                               RandomNumberGenerator& rng) :
   DL_Scheme_PrivateKey(alg_id, key_bits, DL_Group::ANSI_X9_57)
   {
   y = power_mod(group_g(), x, group_p());

   load_check(rng);
   }

/*
* Check Private DSA Parameters
*/
bool DSA_PrivateKey::check_key(RandomNumberGenerator& rng, bool strong) const
   {
   if(!DL_Scheme_PrivateKey::check_key(rng, strong) || x >= group_q())
      return false;

   if(!strong)
      return true;

   try
      {
      PK_Signer this_signer(*this, "EMSA1(SHA-1)");
      PK_Verifier this_verifier(*this, "EMSA1(SHA-1)");
      KeyPair::check_key(rng, this_signer, this_verifier);
      }
   catch(Self_Test_Failure)
      {
      return false;
      }

   return true;
   }

DSA_Signature_Operation::DSA_Signature_Operation(const DSA_PrivateKey& dsa) :
   q(dsa.group_q()),
   x(dsa.get_x()),
   powermod_g_p(dsa.group_g(), dsa.group_p()),
   mod_q(dsa.group_q())
   {
   }

SecureVector<byte>
DSA_Signature_Operation::sign(const byte msg[], u32bit msg_len,
                              RandomNumberGenerator& rng)
   {
   rng.add_entropy(msg, msg_len);

<<<<<<< HEAD
   BigInt k;
   do
      k.randomize(rng, q.bits());
   while(k >= q);

   auto future_r = std::async(std::launch::async,
                              [&]() { return mod_q.reduce(powermod_g_p(k)); });

=======
>>>>>>> fd79f63a
   BigInt i(msg, msg_len);
   BigInt r = 0, s = 0;

<<<<<<< HEAD
   BigInt s = inverse_mod(k, q);
   BigInt r = future_r.get();
   s = mod_q.multiply(s, mul_add(x, r, i));
=======
   while(r == 0 || s == 0)
      {
      BigInt k;
      do
         k.randomize(rng, q.bits());
      while(k >= q);
>>>>>>> fd79f63a

      r = mod_q.reduce(powermod_g_p(k));
      s = mod_q.multiply(inverse_mod(k, q), mul_add(x, r, i));
      }

   SecureVector<byte> output(2*q.bytes());
   r.binary_encode(output + (output.size() / 2 - r.bytes()));
   s.binary_encode(output + (output.size() - s.bytes()));
   return output;
   }

DSA_Verification_Operation::DSA_Verification_Operation(const DSA_PublicKey& dsa) :
   q(dsa.group_q()), y(dsa.get_y())
   {
   powermod_g_p = Fixed_Base_Power_Mod(dsa.group_g(), dsa.group_p());
   powermod_y_p = Fixed_Base_Power_Mod(y, dsa.group_p());
   mod_p = Modular_Reducer(dsa.group_p());
   mod_q = Modular_Reducer(dsa.group_q());
   }

bool DSA_Verification_Operation::verify(const byte msg[], u32bit msg_len,
                                        const byte sig[], u32bit sig_len)
   {
   const BigInt& q = mod_q.get_modulus();

   if(sig_len != 2*q.bytes() || msg_len > q.bytes())
      return false;

   BigInt r(sig, q.bytes());
   BigInt s(sig + q.bytes(), q.bytes());
   BigInt i(msg, msg_len);

   if(r <= 0 || r >= q || s <= 0 || s >= q)
      return false;

   s = inverse_mod(s, q);

   auto future_s_i = std::async(std::launch::async,
      [&]() { return powermod_g_p(mod_q.multiply(s, i)); });

   BigInt s_r = powermod_y_p(mod_q.multiply(s, r));
   BigInt s_i = future_s_i.get();

   s = mod_p.multiply(s_i, s_r);

   return (mod_q.reduce(s) == r);
   }

}<|MERGE_RESOLUTION|>--- conflicted
+++ resolved
@@ -9,8 +9,6 @@
 #include <botan/numthry.h>
 #include <botan/keypair.h>
 #include <future>
-
-#include <stdio.h>
 
 namespace Botan {
 
@@ -93,35 +91,22 @@
    {
    rng.add_entropy(msg, msg_len);
 
-<<<<<<< HEAD
-   BigInt k;
-   do
-      k.randomize(rng, q.bits());
-   while(k >= q);
-
-   auto future_r = std::async(std::launch::async,
-                              [&]() { return mod_q.reduce(powermod_g_p(k)); });
-
-=======
->>>>>>> fd79f63a
    BigInt i(msg, msg_len);
    BigInt r = 0, s = 0;
 
-<<<<<<< HEAD
-   BigInt s = inverse_mod(k, q);
-   BigInt r = future_r.get();
-   s = mod_q.multiply(s, mul_add(x, r, i));
-=======
    while(r == 0 || s == 0)
       {
       BigInt k;
       do
          k.randomize(rng, q.bits());
       while(k >= q);
->>>>>>> fd79f63a
 
-      r = mod_q.reduce(powermod_g_p(k));
-      s = mod_q.multiply(inverse_mod(k, q), mul_add(x, r, i));
+      auto future_r = std::async(std::launch::async,
+                            [&]() { return mod_q.reduce(powermod_g_p(k)); });
+
+      s = inverse_mod(k, q);
+      r = future_r.get();
+      s = mod_q.multiply(s, mul_add(x, r, i));
       }
 
    SecureVector<byte> output(2*q.bytes());
